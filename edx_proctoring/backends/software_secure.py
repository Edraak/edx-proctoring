"""
Integration with Software Secure's proctoring system
"""

from Crypto.Cipher import DES3
import base64
from hashlib import sha256
import requests
import hmac
import binascii
import datetime
import json
import logging

from django.conf import settings

from edx_proctoring.backends.backend import ProctoringBackendProvider
from edx_proctoring.exceptions import (
    BackendProvideCannotRegisterAttempt,
    StudentExamAttemptDoesNotExistsException,
    ProctoredExamSuspiciousLookup,
    ProctoredExamReviewAlreadyExists,
    ProctoredExamBadReviewStatus,
)

from edx_proctoring. models import (
    ProctoredExamSoftwareSecureReview,
    ProctoredExamSoftwareSecureComment,
    ProctoredExamStudentAttempt,
    ProctoredExamStudentAttemptHistory,
    ProctoredExamStudentAttemptStatus,
)

log = logging.getLogger(__name__)


class SoftwareSecureBackendProvider(ProctoringBackendProvider):
    """
    Implementation of the ProctoringBackendProvider for Software Secure's
    RPNow product
    """

    def __init__(self, organization, exam_sponsor, exam_register_endpoint,
                 secret_key_id, secret_key, crypto_key, software_download_url):
        """
        Class initializer
        """

        self.organization = organization
        self.exam_sponsor = exam_sponsor
        self.exam_register_endpoint = exam_register_endpoint
        self.secret_key_id = secret_key_id
        self.secret_key = secret_key
        self.crypto_key = crypto_key
        self.timeout = 10
        self.software_download_url = software_download_url
        self.passing_review_status = ['Clean', 'Rules Violation']
        self.failing_review_status = ['Not Reviewed', 'Suspicious']

    def register_exam_attempt(self, exam, context):
        """
        Method that is responsible for communicating with the backend provider
        to establish a new proctored exam
        """

        attempt_code = context['attempt_code']

        data = self._get_payload(
            exam,
            context
        )
        headers = {
            "Content-Type": 'application/json'
        }
        http_date = datetime.datetime.utcnow().strftime("%a, %d %b %Y %H:%M:%S GMT")
        signature = self._sign_doc(data, 'POST', headers, http_date)

        status, response = self._send_request_to_ssi(data, signature, http_date)

        if status not in [200, 201]:
            err_msg = (
                u'Could not register attempt_code = {attempt_code}. '
                'HTTP Status code was {status_code} and response was {response}.'.format(
                    attempt_code=attempt_code,
                    status_code=status,
                    response=response
                )
            )
            log.error(err_msg)
            raise BackendProvideCannotRegisterAttempt(err_msg)

        # get the external ID that Software Secure has defined
        # for this attempt
        ssi_record_locator = json.loads(response)['ssiRecordLocator']

        return ssi_record_locator

    def start_exam_attempt(self, exam, attempt):  # pylint: disable=unused-argument
        """
        Called when the exam attempt has been created but not started
        """
        return None

    def stop_exam_attempt(self, exam, attempt):
        """
        Method that is responsible for communicating with the backend provider
        to establish a new proctored exam
        """
        return None

    def get_software_download_url(self):
        """
        Returns the URL that the user needs to go to in order to download
        the corresponding desktop software
        """
        return self.software_download_url

    def on_review_callback(self, payload):
        """
        Called when the reviewing 3rd party service posts back the results

        Documentation on the data format can be found from SoftwareSecure's
        documentation named "Reviewer Data Transfer"
        """

        log_msg = (
            'Received callback from SoftwareSecure with review data: {payload}'.format(
                payload=payload
            )
        )
        log.info(log_msg)

        # what we consider the external_id is SoftwareSecure's 'ssiRecordLocator'
        external_id = payload['examMetaData']['ssiRecordLocator']

        # what we consider the attempt_code is SoftwareSecure's 'examCode'
        attempt_code = payload['examMetaData']['examCode']

        # get the SoftwareSecure status on this attempt
        review_status = payload['reviewStatus']

        bad_status = review_status not in self.passing_review_status + self.failing_review_status

        if bad_status:
            err_msg = (
                'Received unexpected reviewStatus field calue from payload. '
                'Was {review_status}.'.format(review_status=review_status)
            )
            raise ProctoredExamBadReviewStatus(err_msg)

        # do a lookup on the attempt by examCode, and compare the
        # passed in ssiRecordLocator and make sure it matches
        # what we recorded as the external_id. We need to look in both
        # the attempt table as well as the archive table

        attempt_obj = ProctoredExamStudentAttempt.objects.get_exam_attempt_by_code(attempt_code)

        is_archived_attempt = False
        if not attempt_obj:
            # try archive table
            attempt_obj = ProctoredExamStudentAttemptHistory.get_exam_attempt_by_code(attempt_code)
            is_archived_attempt = True

            if not attempt_obj:
                # still can't find, error out
                err_msg = (
                    'Could not locate attempt_code: {attempt_code}'.format(attempt_code=attempt_code)
                )
                raise StudentExamAttemptDoesNotExistsException(err_msg)

        # then make sure we have the right external_id
        # note that SoftwareSecure might send a case insensitive
        # ssiRecordLocator than what it returned when we registered the
        # exam
        match = (
            attempt_obj.external_id.lower() == external_id.lower() or
            settings.PROCTORING_SETTINGS.get('ALLOW_CALLBACK_SIMULATION', False)
        )
        if not match:
            err_msg = (
                'Found attempt_code {attempt_code}, but the recorded external_id did not '
                'match the ssiRecordLocator that had been recorded previously. Has {existing} '
                'but received {received}!'.format(
                    attempt_code=attempt_code,
                    existing=attempt_obj.external_id,
                    received=external_id
                )
            )
            raise ProctoredExamSuspiciousLookup(err_msg)

        # do we already have a review for this attempt?!? It should not be updated!
        review = ProctoredExamSoftwareSecureReview.get_review_by_attempt_code(attempt_code)

        if review:
            err_msg = (
                'We already have a review submitted from SoftwareSecure regarding '
                'attempt_code {attempt_code}. We do not allow for updates!'.format(
                    attempt_code=attempt_code
                )
            )
            raise ProctoredExamReviewAlreadyExists(err_msg)

        # do some limited parsing of the JSON payload
        review_status = payload['reviewStatus']
        video_review_link = payload['videoReviewLink']

        # make a new record in the review table
        review = ProctoredExamSoftwareSecureReview(
            attempt_code=attempt_code,
            raw_data=json.dumps(payload),
            review_status=review_status,
            video_url=video_review_link,
        )
        review.save()

        # go through and populate all of the specific comments
        for comment in payload.get('webCamComments', []):
            self._save_review_comment(review, comment)

        for comment in payload.get('desktopComments', []):
            self._save_review_comment(review, comment)

        # we could have gottent a review for an archived attempt
        # this should *not* cause an update in our credit
        # eligibility table
        if not is_archived_attempt:
            # update our attempt status, note we have to import api.py here because
            # api.py imports software_secure.py, so we'll get an import circular reference

            from edx_proctoring.api import update_attempt_status

            # only 'Clean' and 'Rules Violation' could as passing
            status = (
                ProctoredExamStudentAttemptStatus.verified
<<<<<<< HEAD
                if review_status in self.passing_review_status
=======
                if review_status in ['Clean', 'Rules Violation']
>>>>>>> 19a9e1ce
                else ProctoredExamStudentAttemptStatus.rejected
            )

            update_attempt_status(
                attempt_obj.proctored_exam_id,
                attempt_obj.user_id,
                status
            )

    def _save_review_comment(self, review, comment):
        """
        Helper method to save a review comment
        """
        comment = ProctoredExamSoftwareSecureComment(
            review=review,
            start_time=comment['eventStart'],
            stop_time=comment['eventFinish'],
            duration=comment['duration'],
            comment=comment['comments'],
            status=comment['eventStatus']
        )
        comment.save()

    def _encrypt_password(self, key, pwd):
        """
        Encrypt the exam passwork with the given key
        """
        block_size = DES3.block_size

        def pad(text):
            """
            Apply padding
            """
            return text + (block_size - len(text) % block_size) * chr(block_size - len(text) % block_size)
        cipher = DES3.new(key, DES3.MODE_ECB)
        encrypted_text = cipher.encrypt(pad(pwd))
        return base64.b64encode(encrypted_text)

    def _get_payload(self, exam, context):
        """
        Constructs the data payload that Software Secure expects
        """

        attempt_code = context['attempt_code']
        time_limit_mins = context['time_limit_mins']
        is_sample_attempt = context['is_sample_attempt']
        callback_url = context['callback_url']
        full_name = context['full_name']
        first_name = ''
        last_name = ''

        if full_name:
            name_elements = full_name.split(' ')
            first_name = name_elements[0]
            if len(name_elements) > 1:
                last_name = ' '.join(name_elements[1:])

        now = datetime.datetime.utcnow()
        start_time_str = now.strftime("%a, %d %b %Y %H:%M:%S GMT")
        end_time_str = (now + datetime.timedelta(minutes=time_limit_mins)).strftime("%a, %d %b %Y %H:%M:%S GMT")
        return {
            "examCode": attempt_code,
            "organization": self.organization,
            "duration": time_limit_mins,
            "reviewedExam": not is_sample_attempt,
            # NOTE: we will have to allow these notes to be authorable in Studio
            # and then we will pull this from the exam database model
            "reviewerNotes": (
                'Closed Book; Allow users to take notes on paper during the exam; '
                'Allow users to use a hand-held calculator during the exam'
            ),
            "examPassword": self._encrypt_password(self.crypto_key, attempt_code),
            "examSponsor": self.exam_sponsor,
            "examName": exam['exam_name'],
            "ssiProduct": 'rp-now',
            # need to pass in a URL to the LMS?
            "examUrl": callback_url,
            "orgExtra": {
                "examStartDate": start_time_str,
                "examEndDate": end_time_str,
                "noOfStudents": 1,
                "examID": exam['id'],
                "courseID": exam['course_id'],
                "firstName": first_name,
                "lastName": last_name,
            }
        }

    def _header_string(self, headers, date):
        """
        Composes the HTTP header string that SoftwareSecure expects
        """
        # Headers
        string = ""
        if 'Content-Type' in headers:
            string += headers.get('Content-Type')
            string += '\n'

        if date:
            string += date
            string += '\n'

        return string

    def _body_string(self, body_json, prefix=""):
        """
        Serializes out the HTTP body that SoftwareSecure expects
        """
        keys = body_json.keys()
        keys.sort()
        string = ""
        for key in keys:
            value = body_json[key]
            if isinstance(value, bool):
                if value:
                    value = 'true'
                else:
                    value = 'false'
            if isinstance(value, (list, tuple)):
                for idx, arr in enumerate(value):
                    if isinstance(arr, dict):
                        string += self._body_string(arr, key + '.' + str(idx) + '.')
                    else:
                        string += key + '.' + str(idx) + ':' + arr + '\n'
            elif isinstance(value, dict):
                string += self._body_string(value, key + '.')
            else:
                if value != "" and not value:
                    value = "null"
                string += str(prefix) + str(key) + ":" + unicode(value).encode('utf-8') + '\n'

        return string

    def _sign_doc(self, body_json, method, headers, date):
        """
        Digitaly signs the datapayload that SoftwareSecure expects
        """
        body_str = self._body_string(body_json)

        method_string = method + '\n\n'

        headers_str = self._header_string(headers, date)
        message = method_string + headers_str + body_str

        # HMAC requires a string not a unicode
        message = str(message)

        log_msg = (
            'About to send payload to SoftwareSecure:\n{message}'.format(message=message)
        )
        log.info(log_msg)

        hashed = hmac.new(str(self.secret_key), str(message), sha256)
        computed = binascii.b2a_base64(hashed.digest()).rstrip('\n')

        return 'SSI ' + self.secret_key_id + ':' + computed

    def _send_request_to_ssi(self, data, sig, date):
        """
        Performs the webservice call to SoftwareSecure
        """
        response = requests.post(
            self.exam_register_endpoint,
            headers={
                'Content-Type': 'application/json',
                "Authorization": sig,
                "Date": date
            },
            data=json.dumps(data),
            timeout=self.timeout
        )

        return response.status_code, response.text<|MERGE_RESOLUTION|>--- conflicted
+++ resolved
@@ -232,11 +232,7 @@
             # only 'Clean' and 'Rules Violation' could as passing
             status = (
                 ProctoredExamStudentAttemptStatus.verified
-<<<<<<< HEAD
                 if review_status in self.passing_review_status
-=======
-                if review_status in ['Clean', 'Rules Violation']
->>>>>>> 19a9e1ce
                 else ProctoredExamStudentAttemptStatus.rejected
             )
 
