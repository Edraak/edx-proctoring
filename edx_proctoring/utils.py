"""
Helpers for the HTTP APIs
"""

from __future__ import absolute_import

from datetime import datetime, timedelta
import logging
import pytz

<<<<<<< HEAD
from django.utils.translation import ugettext as _, ungettext
=======
from django.utils.translation import ugettext as _

from opaque_keys.edx.keys import CourseKey
from opaque_keys import InvalidKeyError

>>>>>>> f286bccc
from rest_framework.views import APIView
from rest_framework.authentication import SessionAuthentication
from rest_framework.permissions import IsAuthenticated

from eventtracking import tracker

from edx_proctoring.models import (
    ProctoredExamStudentAttempt,
    ProctoredExamStudentAttemptHistory,
)

log = logging.getLogger(__name__)


class AuthenticatedAPIView(APIView):
    """
    Authenticate APi View.
    """
    authentication_classes = (SessionAuthentication,)
    permission_classes = (IsAuthenticated,)


def get_time_remaining_for_attempt(attempt):
    """
    Returns the remaining time (in seconds) on an attempt
    """

    # returns 0 if the attempt has not been started yet.
    if attempt['started_at'] is None:
        return 0

    # need to adjust for allowances
    expires_at = attempt['started_at'] + timedelta(minutes=attempt['allowed_time_limit_mins'])
    now_utc = datetime.now(pytz.UTC)

    if expires_at > now_utc:
        time_remaining_seconds = (expires_at - now_utc).total_seconds()
    else:
        time_remaining_seconds = 0

    return time_remaining_seconds


def humanized_time(time_in_minutes):
    """
    Converts the given value in minutes to a more human readable format
    1 -> 1 Minute
    2 -> 2 Minutes
    60 -> 1 hour
    90 -> 1 hour and 30 Minutes
    120 -> 2 hours
    """
    hours = int(time_in_minutes / 60)
    minutes = time_in_minutes % 60
    display = ""

    if hours < 0:
        return "error"
    elif hours > 0:
        display += ungettext("{num_of_hours} hour", "{num_of_hours} hours", hours)\
            .format(num_of_hours=hours)

    if display == "" or minutes > 0:
        if display != '':
            display += _(" and ")
        display += ungettext("{num_of_minutes} minute", "{num_of_minutes} minutes", minutes)\
            .format(num_of_minutes=minutes)

    return display


def locate_attempt_by_attempt_code(attempt_code):
    """
    Helper method to look up an attempt by attempt_code. This can be either in
    the ProctoredExamStudentAttempt *OR* ProctoredExamStudentAttemptHistory tables
    we will return a tuple of (attempt, is_archived_attempt)
    """
    attempt_obj = ProctoredExamStudentAttempt.objects.get_exam_attempt_by_code(attempt_code)

    is_archived_attempt = False
    if not attempt_obj:
        # try archive table
        attempt_obj = ProctoredExamStudentAttemptHistory.get_exam_attempt_by_code(attempt_code)
        is_archived_attempt = True

        if not attempt_obj:
            # still can't find, error out
            err_msg = (
                'Could not locate attempt_code: {attempt_code}'.format(attempt_code=attempt_code)
            )
            log.error(err_msg)

    return (attempt_obj, is_archived_attempt)


def emit_event(exam, event_short_name, attempt=None, override_data=None):
    """
    Helper method to emit an analytics event
    """

    exam_type = (
        'timed' if not exam['is_proctored'] else
        ('practice' if exam['is_practice_exam'] else 'proctored')
    )

    # establish baseline schema for event 'context'
    context = {
        'course_id': exam['course_id']
    }

    # establish baseline schema for event 'data'
    data = {
        'exam_id': exam['id'],
        'exam_content_id': exam['content_id'],
        'exam_name': exam['exam_name'],
        'exam_default_time_limit_mins': exam['time_limit_mins'],
        'exam_is_proctored': exam['is_proctored'],
        'exam_is_practice_exam': exam['is_practice_exam'],
        'exam_is_active': exam['is_active']
    }

    if attempt:
        # if an attempt is passed in then use that to add additional baseline
        # schema elements

        # let's compute the relative time we're firing the event
        # compared to the start time, if the attempt has already started.
        # This can be used to determine how far into an attempt a given
        # event occured (e.g. "time to complete exam")
        attempt_event_elapsed_time_secs = (
            (datetime.now(pytz.UTC) - attempt['started_at']).total_seconds() if attempt['started_at'] else
            None
        )

        attempt_data = {
            'attempt_id': attempt['id'],
            'attempt_user_id': attempt['user']['id'],
            'attempt_started_at': attempt['started_at'],
            'attempt_completed_at': attempt['completed_at'],
            'attempt_code': attempt['attempt_code'],
            'attempt_allowed_time_limit_mins': attempt['allowed_time_limit_mins'],
            'attempt_status': attempt['status'],
            'attempt_event_elapsed_time_secs': attempt_event_elapsed_time_secs
        }
        data.update(attempt_data)
        name = '.'.join(['edx', 'special_exam', exam_type, 'attempt', event_short_name])
    else:
        name = '.'.join(['edx', 'special_exam', exam_type, event_short_name])

    # allow caller to override event data
    if override_data:
        data.update(override_data)

    _emit_event(name, context, data)


def _emit_event(name, context, data):
    """
    Do the actual integration into the event-tracker
    """

    try:
        if context:
            # try to parse out the org_id from the course_id
            if 'course_id' in context:
                try:
                    course_key = CourseKey.from_string(context['course_id'])
                    context['org_id'] = course_key.org
                except InvalidKeyError:
                    # leave org_id blank
                    pass

            with tracker.get_tracker().context(name, context):
                tracker.emit(name, data)
        else:
            # if None is passed in then we don't construct the 'with' context stack
            tracker.emit(name, data)
    except KeyError:
        # This happens when a default tracker has not been registered by the host application
        # aka LMS. This is normal when running unit tests in isolation.
        log.warning(
            'Analytics tracker not properly configured. '
            'If this message appears in a production environment, please investigate'
        )<|MERGE_RESOLUTION|>--- conflicted
+++ resolved
@@ -8,15 +8,11 @@
 import logging
 import pytz
 
-<<<<<<< HEAD
-from django.utils.translation import ugettext as _, ungettext
-=======
 from django.utils.translation import ugettext as _
 
 from opaque_keys.edx.keys import CourseKey
 from opaque_keys import InvalidKeyError
 
->>>>>>> f286bccc
 from rest_framework.views import APIView
 from rest_framework.authentication import SessionAuthentication
 from rest_framework.permissions import IsAuthenticated
@@ -71,21 +67,37 @@
     """
     hours = int(time_in_minutes / 60)
     minutes = time_in_minutes % 60
-    display = ""
-
-    if hours < 0:
-        return "error"
-    elif hours > 0:
-        display += ungettext("{num_of_hours} hour", "{num_of_hours} hours", hours)\
-            .format(num_of_hours=hours)
-
-    if display == "" or minutes > 0:
-        if display != '':
-            display += _(" and ")
-        display += ungettext("{num_of_minutes} minute", "{num_of_minutes} minutes", minutes)\
-            .format(num_of_minutes=minutes)
-
-    return display
+
+    hours_present = False
+    if hours == 0:
+        hours_present = False
+        template = ""
+    elif hours == 1:
+        template = _("{num_of_hours} hour")
+        hours_present = True
+    elif hours >= 2:
+        template = _("{num_of_hours} hours")
+        hours_present = True
+    else:
+        template = "error"
+
+    if template != "error":
+        if minutes == 0:
+            if not hours_present:
+                template = _("{num_of_minutes} minutes")
+        elif minutes == 1:
+            if hours_present:
+                template += _(" and {num_of_minutes} minute")
+            else:
+                template += _("{num_of_minutes} minute")
+        else:
+            if hours_present:
+                template += _(" and {num_of_minutes} minutes")
+            else:
+                template += _("{num_of_minutes} minutes")
+
+    human_time = template.format(num_of_hours=hours, num_of_minutes=minutes)
+    return human_time
 
 
 def locate_attempt_by_attempt_code(attempt_code):
