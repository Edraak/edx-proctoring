--- conflicted
+++ resolved
@@ -87,11 +87,7 @@
     if is_proctored is not None:
         proctored_exam.is_proctored = is_proctored
     if is_practice_exam is not None:
-<<<<<<< HEAD
-        proctored_exam.is_practice_exam = is_practice_exam,
-=======
         proctored_exam.is_practice_exam = is_practice_exam
->>>>>>> 281b1b0e
     if external_id is not None:
         proctored_exam.external_id = external_id
     if is_active is not None:
